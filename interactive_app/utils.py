--- conflicted
+++ resolved
@@ -45,11 +45,8 @@
         Mapping of filter name to filtered array.
     """
 
-<<<<<<< HEAD
     if not filters or len(signal) == 0:
-=======
-    if not filters:
->>>>>>> eddf136d
+
         return {}
 
     fs = 1.0 / float(np.mean(np.diff(times))) if len(times) > 1 else 1.0
