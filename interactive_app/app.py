"""Dash-based interactive viewer for tracking analysis."""

from __future__ import annotations

import argparse
import os
from datetime import datetime

import numpy as np
from dash import Dash, dcc, html, dash_table, callback_context
from dash.dependencies import Input, Output, State
from dash.exceptions import PreventUpdate
import plotly.graph_objects as go

from tracking_analysis.config import Config

from interactive_app.utils import build_table, make_figures, prepare_data, slice_range


def create_app(cfg: Config) -> Dash:
    """Create Dash application."""
    data, groups = prepare_data(cfg)
    default_gid = groups[0] if groups else None

    app = Dash(__name__)
    times_ref = data[default_gid]["times"] if default_gid else np.array([0.0, 1.0])
    t_min, t_max = float(times_ref[0]), float(times_ref[-1])
    slider_step = round(max((t_max - t_min) / 50, 0.1), 1)

    app.layout = html.Div(
        [
            html.H2("Interactive Trajectory Viewer"),
            dcc.Dropdown(
                options=[{"label": g, "value": g} for g in groups],
                value=default_gid,
                id="entity-dropdown",
                clearable=False,
            ),
            html.Div(
                [
<<<<<<< HEAD
                    dcc.RangeSlider(
                        id="time-range",
                        min=t_min,
                        max=t_max,
                        step=slider_step,
                        value=[t_min, t_max],
                        allowCross=False,
                        tooltip={"placement": "bottom"},
                    ),
                    html.Button("Play", id="play-btn", n_clicks=0),
                    dcc.Interval(id="play-int", interval=1000, disabled=True),
                    html.Div(id="status-bar", children="Ready"),
=======
                    dcc.Graph(id="traj3d", style={"width": "50%", "height": "600px"}),
                    dcc.Graph(id="traj2d", style={"width": "50%", "height": "600px"}),

>>>>>>> b254a6f2
                ],
                style={"display": "flex", "gap": "10px", "alignItems": "center"},
            ),
            html.Div(
                [
                    dcc.Graph(id="traj3d", style={"flex": "1", "height": "600px"}),
                    dcc.Graph(id="traj2d", style={"flex": "1", "height": "600px"}),
                ],
                style={"display": "flex", "gap": "20px", "flexWrap": "wrap"},
            ),
            dcc.Graph(id="speed", style={"width": "100%", "height": "400px"}),
            dcc.Graph(id="angular", style={"width": "100%", "height": "400px"}),
            html.Button("Show Table", id="toggle-table", n_clicks=0),
            html.Div(
                dash_table.DataTable(
                    id="raw-table",
                    columns=[
                        {"name": n, "id": n}
                        for n in ["time", "x", "y", "z", "speed", "angular_speed"]
                    ],
                    page_size=10,
                ),
                id="table-container",
                style={"display": "none"},
            ),
            html.H3("Edit configuration"),
            dcc.Textarea(
                id="config-editor",
                value=cfg.as_yaml(),
                style={"width": "100%", "height": "200px"},
            ),
            html.Button("Save Config", id="save-config"),
            html.Div(id="save-status"),
            html.Pre(id="info", children="Hover or click on any plot for details"),
        ]
    )

    @app.callback(
        Output("traj3d", "figure"),
        Output("traj2d", "figure"),
        Output("speed", "figure"),
        Output("angular", "figure"),
        Output("raw-table", "data"),
        Output("status-bar", "children"),
        Input("entity-dropdown", "value"),
        Input("time-range", "value"),
    )
    def _update_plots(selected_id, t_range):
        if not selected_id:
            empty = go.Figure()
            return empty, empty, empty, empty, [], "No data"
        d = data[selected_id]
        start, end = t_range or [d["times"][0], d["times"][-1]]
        sl = slice_range(d["times"], start, end)
        sl_v = slice_range(d["t_speed"], start, end)
        sl_a = slice_range(d["t_ang_speed"], start, end)
        figs = make_figures(
            d["pos"][sl],
            d["times"][sl],
            [m - sl.start for m in d["markers"] if sl.start <= m < sl.stop],
            d["speed"][sl_v],
            d["t_speed"][sl_v],
            d["ang_speed"][sl_a],
            d["t_ang_speed"][sl_a],
        )
        table = build_table(d, start, end)
        return (*figs, table, "Updated")

    @app.callback(
        Output("info", "children"),
        Input("traj3d", "clickData"),
        Input("traj2d", "clickData"),
        Input("speed", "clickData"),
        Input("angular", "clickData"),
        State("entity-dropdown", "value"),
    )
    def _display_info(click3d, click2d, click_speed, click_ang, selected_id):
        ctx = callback_context
        if not selected_id or not ctx.triggered:
            return "Click a point on any plot"

        trigger = ctx.triggered_id
        d = data[selected_id]

        if trigger in {"traj3d", "traj2d"}:
            click = click3d if trigger == "traj3d" else click2d
            if not click:
                raise PreventUpdate
            idx = click["points"][0]["pointIndex"]
            t = d["times"][idx]
            p = d["pos"][idx]
            return (
                f"Time: {t:.3f}s\n"
                f"X: {p[0]:.3f}\nY: {p[1]:.3f}\nZ: {p[2]:.3f}"
            )

        if trigger == "speed":
            if not click_speed:
                raise PreventUpdate
            t = click_speed["points"][0]["x"]
            spd = click_speed["points"][0]["y"]
            return f"Time: {float(t):.3f}s\nSpeed: {float(spd):.3f}"

        if trigger == "angular":
            if not click_ang:
                raise PreventUpdate
            t = click_ang["points"][0]["x"]
            ang = click_ang["points"][0]["y"]
            return f"Time: {float(t):.3f}s\nAngular Speed: {float(ang):.3f}"

        raise PreventUpdate

    @app.callback(
        Output("play-int", "disabled"),
        Output("play-btn", "children"),

        Input("play-btn", "n_clicks"),
        State("play-int", "disabled"),
        prevent_initial_call=True,
    )
    def _toggle_play(n, disabled):
        disabled = not disabled
        return disabled, ("Play" if disabled else "Pause")


    @app.callback(
        Output("time-range", "value"),
        Input("play-int", "n_intervals"),
        Input("speed", "relayoutData"),
        Input("angular", "relayoutData"),
        State("time-range", "value"),
        State("time-range", "max"),
        prevent_initial_call=True,
    )
    def _update_range(_, r_speed, r_ang, val, maximum):
        """Advance playback or sync slider when plots are zoomed."""
        trigger = callback_context.triggered_id
        if trigger == "play-int":
            start, end = val
            step = round(max((maximum - start) / 50, 0.1), 1)
            if end + step > maximum:
                return [start, maximum]
            return [start + step, end + step]
        r = r_ang or r_speed
        if not r:
            raise PreventUpdate
        if "xaxis.range" in r:
            return [float(r["xaxis.range"][0]), float(r["xaxis.range"][1])]
        if "xaxis.range[0]" in r and "xaxis.range[1]" in r:
            return [float(r["xaxis.range[0]"]), float(r["xaxis.range[1]"])]
        raise PreventUpdate

    @app.callback(
        Output("table-container", "style"),
        Input("toggle-table", "n_clicks"),
        State("table-container", "style"),
        prevent_initial_call=True,
    )
    def _toggle_table(n, style):
        disp = style.get("display", "block")
        return {"display": "none" if disp != "none" else "block"}

    @app.callback(

        Output("save-status", "children"),
        Input("save-config", "n_clicks"),
        State("config-editor", "value"),
        prevent_initial_call=True,
    )
    def _save_config(_, text):
        try:
            cfg.update_from_yaml(text)
        except Exception as exc:  # noqa: BLE001
            return f"Invalid YAML: {exc}"
        out_dir = cfg.get("output", "output_dir")
        os.makedirs(out_dir, exist_ok=True)
        name = f"web_saved_{datetime.now().strftime('%Y%m%d_%H%M%S')}.yaml"
        path = os.path.join(out_dir, name)
        with open(path, "w") as f:
            f.write(cfg.as_yaml())
        return f"Saved to {path}"

    return app


def main() -> None:
    parser = argparse.ArgumentParser(description="Interactive trajectory viewer")
    parser.add_argument(
        "-c",
        "--config",
        default="config.yaml",
        help="Path to YAML configuration file",
    )
    args = parser.parse_args()
    cfg = Config(args.config)
    port = cfg.get("webapp", "port", default=3010)
    app = create_app(cfg)
    app.run(debug=False, host="0.0.0.0", port=port)


if __name__ == "__main__":
    main()<|MERGE_RESOLUTION|>--- conflicted
+++ resolved
@@ -38,7 +38,6 @@
             ),
             html.Div(
                 [
-<<<<<<< HEAD
                     dcc.RangeSlider(
                         id="time-range",
                         min=t_min,
@@ -51,11 +50,7 @@
                     html.Button("Play", id="play-btn", n_clicks=0),
                     dcc.Interval(id="play-int", interval=1000, disabled=True),
                     html.Div(id="status-bar", children="Ready"),
-=======
-                    dcc.Graph(id="traj3d", style={"width": "50%", "height": "600px"}),
-                    dcc.Graph(id="traj2d", style={"width": "50%", "height": "600px"}),
-
->>>>>>> b254a6f2
+
                 ],
                 style={"display": "flex", "gap": "10px", "alignItems": "center"},
             ),
