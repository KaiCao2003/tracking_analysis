"""Dash-based interactive viewer for tracking analysis."""

from __future__ import annotations

import argparse
import os
from datetime import datetime

import numpy as np
from dash import Dash, dcc, html, dash_table, callback_context
import dash
from dash.dependencies import Input, Output, State
from dash.exceptions import PreventUpdate
import plotly.graph_objects as go

from tracking_analysis.config import Config

from interactive_app.utils import build_table, make_figures, prepare_data, slice_range


def create_app(cfg: Config) -> Dash:
    """Create Dash application."""
    data, groups = prepare_data(cfg)
    default_gid = groups[0] if groups else None

    app = Dash(__name__)
    filters_cfg = cfg.get("filter_test", "filters", default=[]) or []
    filter_names = ["base"] + [
        f.get("name", f.get("type", f"f{idx}")) for idx, f in enumerate(filters_cfg)
    ]
    times_ref = data[default_gid]["times"] if default_gid else np.array([0.0, 1.0])
    t_min, t_max = float(times_ref[0]), float(times_ref[-1])
    slider_step = round(max((t_max - t_min) / 50, 0.1), 1)

    app.layout = html.Div(
        [
            html.H2("Interactive Trajectory Viewer"),
            dcc.Dropdown(
                options=[{"label": g, "value": g} for g in groups],
                value=default_gid,
                id="entity-dropdown",
                clearable=False,
            ),
            html.Div(
                dcc.RangeSlider(
                    id="time-range",
                    min=t_min,
                    max=t_max,
                    step=slider_step,
                    value=[t_min, t_max],
                    allowCross=False,
                    tooltip={"placement": "bottom"},
                ),
                style={"width": "100%"},
            ),
            dcc.Dropdown(
                id="filter-dropdown",
                options=[{"label": n, "value": n} for n in filter_names],
                value="base",
                clearable=False,
                style={"width": "200px", "margin": "10px 0"},
            ),
            html.Div(
                [
                    html.Button("Play", id="play-btn", n_clicks=0),
                    dcc.Interval(id="play-int", interval=1000, disabled=True),
                    html.Div(id="status-bar", children="Ready"),


                ],
                style={"display": "flex", "gap": "10px", "alignItems": "center"},
            ),
            html.Div(
                [
                    dcc.Graph(id="traj3d", style={"flex": "1", "height": "600px"}),

                  dcc.Graph(
                        id="traj2d",
                        style={"flex": "1", "height": "600px", "width": "600px"},
                    ),


                ],
                style={"display": "flex", "gap": "20px", "flexWrap": "wrap"},
            ),
            dcc.Graph(id="speed", style={"width": "100%", "height": "400px"}),
            dcc.Graph(id="angular", style={"width": "100%", "height": "400px"}),
            html.Button("Show Table", id="toggle-table", n_clicks=0),
            html.Button("Edit Config", id="toggle-config", n_clicks=0),
            html.Div(
                dash_table.DataTable(
                    id="raw-table",
                    columns=[
                        {"name": n, "id": n}
                        for n in [
                            "frame",
                            "time",
                            "x",
                            "y",
                            "z",
                            "speed",
                            "angular_speed",
                        ]
                    ],
                    page_size=10,
                ),
                id="table-container",
                style={"display": "none"},
            ),
            html.Div(
                [
                    html.Div(
                        [
                            html.Button(
                                "X",
                                id="close-config",
                                n_clicks=0,
                                style={"float": "right"},
                            ),
                            html.H4("Edit configuration"),
                            html.Div(
                                [
                                    html.Span("Filtering: "),
                                    html.Button(
                                        "On" if cfg.get("filtering", "enable") else "Off",
                                        id="filter-enable",
                                        n_clicks=0,
                                        style={
                                            "color": (
                                                "black" if cfg.get("filtering", "enable") else "grey"
                                            )
                                        },
                                    ),
                                ],
                                style={"marginBottom": "10px"},
                            ),
                            html.Div(
                                [
                                    html.Label("Speed lower"),
                                    dcc.Input(
                                        id="cfg-speed-lower",
                                        type="number",
                                        value=cfg.get("filtering", "speed_lower"),
                                    ),
                                    html.Label("Speed upper"),
                                    dcc.Input(
                                        id="cfg-speed-upper",
                                        type="number",
                                        value=cfg.get("filtering", "speed_upper"),
                                    ),
                                    html.Label("Angular lower"),
                                    dcc.Input(
                                        id="cfg-ang-lower",
                                        type="number",
                                        value=cfg.get("filtering", "angular_speed_lower"),
                                    ),
                                    html.Label("Angular upper"),
                                    dcc.Input(
                                        id="cfg-ang-upper",
                                        type="number",
                                        value=cfg.get("filtering", "angular_speed_upper"),
                                    ),
                                ],
                                id="filter-options",
                                style={
                                    "display": (
                                        "block" if cfg.get("filtering", "enable") else "none"
                                    ),
                                    "marginBottom": "10px",
                                },
                            ),
                            html.Button("Save Config", id="save-config"),
                            html.Div(id="save-status"),
                        ],
                        style={
                            "background": "white",
                            "padding": "10px",
                            "width": "300px",
                            "maxHeight": "80vh",
                            "overflow": "auto",
                        },
                    )
                ],
                id="config-modal",
                style={
                    "display": "none",
                    "position": "fixed",
                    "top": "0",
                    "left": "0",
                    "width": "100%",
                    "height": "100%",
                    "background": "rgba(0,0,0,0.4)",
                    "alignItems": "center",
                    "justifyContent": "center",
                    "zIndex": "1000",
                },
            ),
            html.Pre(id="info", children="Hover or click on any plot for details"),
            dcc.Store(id="selected-time"),
        ]
    )

    @app.callback(
        Output("traj3d", "figure"),
        Output("traj2d", "figure"),
        Output("speed", "figure"),
        Output("angular", "figure"),
        Output("raw-table", "data"),
        Output("status-bar", "children"),
        Input("entity-dropdown", "value"),
        Input("time-range", "value"),
        Input("filter-dropdown", "value"),
        Input("selected-time", "data"),
    )
    def _update_plots(selected_id, t_range, filt_name, sel_time):
        if not selected_id:
            empty = go.Figure()
            return empty, empty, empty, empty, [], "No data"
        d = data[selected_id]
        start, end = t_range or [d["times"][0], d["times"][-1]]
        sl = slice_range(d["times"], start, end)
        sl_v = slice_range(d["t_speed"], start, end)
        sl_a = slice_range(d["t_ang_speed"], start, end)
        spd = d["speed"]
        ang = d["ang_speed"]
        if filt_name and filt_name != "base":
            spd = d["speed_filters"].get(filt_name, spd)
            ang = d["ang_speed_filters"].get(filt_name, ang)

        figs = make_figures(
            d["pos"][sl],
            d["times"][sl],
            d["frames"][sl],
            [m - sl.start for m in d["markers"] if sl.start <= m < sl.stop],
            spd[sl_v],
            d["t_speed"][sl_v],
            d["frames_speed"][sl_v],
            ang[sl_a],
            d["t_ang_speed"][sl_a],
            d["frames_ang"][sl_a],
            sel_time,
        )
        table = build_table(d, start, end)
        return (*figs, table, "Updated")

<<<<<<< HEAD
=======
    # Old info callback kept for reference
    # @app.callback(
    #     Output("info", "children"),
    #     Output("selected-time", "data", allow_duplicate=True),
    #     Input("traj3d", "clickData"),
    #     Input("traj2d", "clickData"),
    #     Input("speed", "clickData"),
    #     Input("angular", "clickData"),
    #     State("entity-dropdown", "value"),
    #     prevent_initial_call=True,
    # )
    # def _display_info(click3d, click2d, click_speed, click_ang, selected_id):
    #     ctx = callback_context
    #     if not selected_id or not ctx.triggered:
    #         return "Hover or click on any plot", dash.no_update
    #     trigger = ctx.triggered_id
    #     d = data[selected_id]
    #     if trigger in {"traj3d", "traj2d"}:
    #         click = click3d if trigger == "traj3d" else click2d
    #         if not click:
    #             raise PreventUpdate
    #         idx = click["points"][0]["pointIndex"]
    #         t = d["times"][idx]
    #         frame = d["frames"][idx]
    #         p = d["pos"][idx]
    #         info = (
    #             f"Frame: {int(frame)}\n"
    #             f"Time: {t:.3f}s\n"
    #             f"X: {p[0]:.3f}\nY: {p[1]:.3f}\nZ: {p[2]:.3f}"
    #         )
    #         return info, float(t)
    #     if trigger == "speed":
    #         if not click_speed:
    #             raise PreventUpdate
    #         idx = click_speed["points"][0]["pointIndex"]
    #         t = d["t_speed"][idx]
    #         frame = d["frames_speed"][idx]
    #         spd = click_speed["points"][0]["y"]
    #         return f"Frame: {int(frame)}\nTime: {float(t):.3f}s\nSpeed: {float(spd):.3f}", float(t)
    #     if trigger == "angular":
    #         if not click_ang:
    #             raise PreventUpdate
    #         idx = click_ang["points"][0]["pointIndex"]
    #         t = d["t_ang_speed"][idx]
    #         frame = d["frames_ang"][idx]
    #         ang = click_ang["points"][0]["y"]
    #         return f"Frame: {int(frame)}\nTime: {float(t):.3f}s\nAngular Speed: {float(ang):.3f}", float(t)
    #     raise PreventUpdate
>>>>>>> d6747ff0

    @app.callback(
        Output("play-int", "disabled"),
        Output("play-btn", "children"),

        Input("play-btn", "n_clicks"),
        State("play-int", "disabled"),
        prevent_initial_call=True,
    )
    def _toggle_play(n, disabled):
        disabled = not disabled
        return disabled, ("Play" if disabled else "Pause")


    @app.callback(
        Output("time-range", "value", allow_duplicate=True),
        Output("selected-time", "data", allow_duplicate=True),
        Input("play-int", "n_intervals"),
        Input("speed", "relayoutData"),
        Input("angular", "relayoutData"),
        Input("traj3d", "relayoutData"),
        Input("traj2d", "relayoutData"),
        State("time-range", "value"),
        State("time-range", "max"),
        State("time-range", "min"),
        prevent_initial_call=True,
    )
    def _update_range(_, r_speed, r_ang, r3d, r2d, val, maximum, minimum):
        """Advance playback or sync slider when zooming."""
        trig = callback_context.triggered_id
        if trig == "play-int":
            start, end = val
            step = round(max((maximum - minimum) / 200, 0.05), 2)
            nxt = end + step
            if nxt >= maximum:
                return [start, maximum], maximum
            return [start + step, nxt], nxt
        rdata = r_speed or r_ang or r3d or r2d
        if not rdata:
<<<<<<< HEAD
            raise PreventUpdate
        if "xaxis.autorange" in rdata:
            return [minimum, maximum], minimum
        if "xaxis.range" in rdata:
            x0, x1 = rdata["xaxis.range"]
        elif "xaxis.range[0]" in rdata:
            x0 = rdata["xaxis.range[0]"]
            x1 = rdata["xaxis.range[1]"]
        else:
            raise PreventUpdate
=======
            raise PreventUpdate
        if "xaxis.autorange" in rdata:
            return [minimum, maximum], minimum
        if "xaxis.range" in rdata:
            x0, x1 = rdata["xaxis.range"]
        elif "xaxis.range[0]" in rdata:
            x0 = rdata["xaxis.range[0]"]
            x1 = rdata["xaxis.range[1]"]
        else:
            raise PreventUpdate
>>>>>>> d6747ff0
        return [float(x0), float(x1)], float(x0)

    @app.callback(
        Output("table-container", "style"),
        Input("toggle-table", "n_clicks"),
        State("table-container", "style"),
        prevent_initial_call=True,
    )
    def _toggle_table(n, style):
        disp = style.get("display", "block")
        return {"display": "none" if disp != "none" else "block"}

    @app.callback(
        Output("info", "children"),
        Output("selected-time", "data", allow_duplicate=True),
        Input("traj3d", "hoverData"),
        Input("traj2d", "hoverData"),
        Input("speed", "hoverData"),
        Input("angular", "hoverData"),
        Input("traj3d", "clickData"),
        Input("traj2d", "clickData"),
        Input("speed", "clickData"),
        Input("angular", "clickData"),
        State("entity-dropdown", "value"),
        prevent_initial_call=True,
    )
    def _update_info(h3d_h, h2d_h, hs_h, ha_h, h3d_c, h2d_c, hs_c, ha_c, gid):
        if not gid:
            raise PreventUpdate
        trig = callback_context.triggered_id
        d = data[gid]
        info = "Hover or click on any plot"
        t_val = dash.no_update
        def select_point(pnt, times_source, frames_source, pos_source=None):
            if not pnt:
                return None
            idx = pnt["points"][0]["pointIndex"]
            t = times_source[idx] if idx < len(times_source) else float("nan")
            frame = frames_source[idx] if idx < len(frames_source) else float("nan")
            if pos_source is not None:
                pos = pos_source[idx]
                return (
                    f"Frame: {int(frame)}\nTime: {float(t):.3f}s\nX: {pos[0]:.3f}\nY: {pos[1]:.3f}\nZ: {pos[2]:.3f}",
                    float(t),
                )
            else:
                val = pnt["points"][0]["y"]
                label = "Speed" if times_source is d["t_speed"] else "Angular Speed"
                return (
                    f"Frame: {int(frame)}\nTime: {float(t):.3f}s\n{label}: {float(val):.3f}",
                    float(t),
                )

        if trig == "traj3d":
            res = select_point(h3d_c or h3d_h, d["times"], d["frames"], d["pos"])
        elif trig == "traj2d":
            res = select_point(h2d_c or h2d_h, d["times"], d["frames"], d["pos"])
        elif trig == "speed":
            res = select_point(hs_c or hs_h, d["t_speed"], d["frames_speed"])
        elif trig == "angular":
            res = select_point(ha_c or ha_h, d["t_ang_speed"], d["frames_ang"])
        else:
            res = None
        if res:
            info, t_val = res
        return info, t_val

<<<<<<< HEAD
=======
    # Deprecated hover callback kept for reference
    # @app.callback(
    #     Output("selected-time", "data", allow_duplicate=True),
    #     Input("traj3d", "hoverData"),
    #     Input("traj2d", "hoverData"),
    #     Input("speed", "hoverData"),
    #     Input("angular", "hoverData"),
    #     State("entity-dropdown", "value"),
    #     prevent_initial_call=True,
    # )
    # def _hover_time(h3d, h2d, hs, ha, gid):
    #     if not gid:
    #         raise PreventUpdate
    #     trigger = callback_context.triggered_id
    #     d = data[gid]
    #     if trigger == "traj3d" and h3d:
    #         idx = h3d["points"][0]["pointIndex"]
    #         return float(d["times"][idx])
    #     if trigger == "traj2d" and h2d:
    #         idx = h2d["points"][0]["pointIndex"]
    #         return float(d["times"][idx])
    #     if trigger == "speed" and hs:
    #         return float(hs["points"][0]["x"])
    #     if trigger == "angular" and ha:
    #         return float(ha["points"][0]["x"])
    #     raise PreventUpdate
>>>>>>> d6747ff0

    @app.callback(
        Output("config-modal", "style"),
        Input("toggle-config", "n_clicks"),
        Input("close-config", "n_clicks"),
        State("config-modal", "style"),
        prevent_initial_call=True,
    )
    def _toggle_config(open_n, close_n, style):
        disp = style.get("display", "none")
        trigger = callback_context.triggered_id
        if trigger == "toggle-config":
            new_disp = "flex" if disp == "none" else "none"
        else:
            new_disp = "none"
        style["display"] = new_disp
        return style

    @app.callback(
        Output("filter-options", "style"),
        Output("filter-enable", "children"),
        Output("filter-enable", "style"),
        Input("filter-enable", "n_clicks"),
        State("filter-enable", "children"),
        prevent_initial_call=True,
    )
    def _toggle_filter(n, state):
        enable = state == "Off"
        style = {"display": "block" if enable else "none", "marginBottom": "10px"}
        color = "black" if enable else "grey"
        return style, ("On" if enable else "Off"), {"color": color}

    @app.callback(
        Output("selected-time", "data", allow_duplicate=True),
        Input("time-range", "value"),
        State("play-int", "disabled"),
        prevent_initial_call=True,
    )
    def _sync_time(val, disabled):
        if not disabled:
            raise PreventUpdate
        return val[0] if val else None

<<<<<<< HEAD
=======
    # Legacy YAML editor callback retained for reference
    # @app.callback(
    #     Output("entity-dropdown", "options"),
    #     Output("entity-dropdown", "value"),
    #     Output("time-range", "min"),
    #     Output("time-range", "max"),
    #     Output("time-range", "step"),
    #     Output("time-range", "value", allow_duplicate=True),
    #     Output("filter-dropdown", "options"),
    #     Output("config-editor", "value"),
    #     Output("selected-time", "data", allow_duplicate=True),
    #     Output("save-status", "children"),
    #     Input("save-config", "n_clicks"),
    #     State("config-editor", "value"),
    #     prevent_initial_call=True,
    # )
    # def _save_config(_, text):
    #     nonlocal data, groups, filter_names
    #     try:
    #         cfg.update_from_yaml(text)
    #     except Exception as exc:  # noqa: BLE001
    #         return (
    #             dash.no_update,
    #             dash.no_update,
    #             dash.no_update,
    #             dash.no_update,
    #             dash.no_update,
    #             dash.no_update,
    #             dash.no_update,
    #             dash.no_update,
    #             dash.no_update,
    #             f"Invalid YAML: {exc}",
    #         )
    #     data, groups = prepare_data(cfg)
    #     default_gid = groups[0] if groups else None
    #     filters_cfg = cfg.get("filter_test", "filters", default=[]) or []
    #     filter_names = ["base"] + [
    #         f.get("name", f.get("type", f"f{idx}")) for idx, f in enumerate(filters_cfg)
    #     ]
    #     times_ref = data[default_gid]["times"] if default_gid else np.array([0.0, 1.0])
    #     t_min, t_max = float(times_ref[0]), float(times_ref[-1])
    #     slider_step = round(max((t_max - t_min) / 50, 0.1), 1)
    #     out_dir = cfg.get("output", "output_dir")
    #     os.makedirs(out_dir, exist_ok=True)
    #     name = f"web_saved_{datetime.now().strftime('%Y%m%d_%H%M%S')}.yaml"
    #     path = os.path.join(out_dir, name)
    #     with open(path, "w") as f:
    #         f.write(cfg.as_yaml())
    #     dropdown_opts = [{"label": g, "value": g} for g in groups]
    #     filter_opts = [{"label": n, "value": n} for n in filter_names]
    #     return (
    #         dropdown_opts,
    #         default_gid,
    #         t_min,
    #         t_max,
    #         slider_step,
    #         [t_min, t_max],
    #         filter_opts,
    #         cfg.as_yaml(),
    #         None,
    #         f"Saved to {path}",
    #     )
>>>>>>> d6747ff0

    @app.callback(
        Output("entity-dropdown", "options"),
        Output("entity-dropdown", "value"),
        Output("time-range", "min"),
        Output("time-range", "max"),
        Output("time-range", "step"),
        Output("time-range", "value", allow_duplicate=True),
        Output("filter-dropdown", "options"),
        Output("selected-time", "data", allow_duplicate=True),
        Output("save-status", "children"),
        Input("save-config", "n_clicks"),
        State("filter-enable", "children"),
        State("cfg-speed-lower", "value"),
        State("cfg-speed-upper", "value"),
        State("cfg-ang-lower", "value"),
        State("cfg-ang-upper", "value"),
        prevent_initial_call=True,
    )
    def _save_config_ui(_, fstate, spdl, spdu, angl, angu):
        nonlocal data, groups, filter_names
        filt = cfg.get("filtering") or {}
        filt["enable"] = fstate == "On"
        filt["speed_lower"] = spdl
        filt["speed_upper"] = spdu
        filt["angular_speed_lower"] = angl
        filt["angular_speed_upper"] = angu
        cfg.update({"filtering": filt})

        data, groups = prepare_data(cfg)
        default_gid = groups[0] if groups else None
        filters_cfg = cfg.get("filter_test", "filters", default=[]) or []
        filter_names = [
            "base"
        ] + [f.get("name", f.get("type", f"f{idx}")) for idx, f in enumerate(filters_cfg)]

        times_ref = data[default_gid]["times"] if default_gid else np.array([0.0, 1.0])
        t_min, t_max = float(times_ref[0]), float(times_ref[-1])
        slider_step = round(max((t_max - t_min) / 50, 0.1), 1)

        out_dir = cfg.get("output", "output_dir")
        os.makedirs(out_dir, exist_ok=True)
        name = f"web_saved_{datetime.now().strftime('%Y%m%d_%H%M%S')}.yaml"
        path = os.path.join(out_dir, name)
        with open(path, "w") as f:
            f.write(cfg.as_yaml())

        dropdown_opts = [{"label": g, "value": g} for g in groups]
        filter_opts = [{"label": n, "value": n} for n in filter_names]

        return (
            dropdown_opts,
            default_gid,
            t_min,
            t_max,
            slider_step,
            [t_min, t_max],
            filter_opts,
            None,
            f"Saved to {path}",
        )

    return app


def main() -> None:
    parser = argparse.ArgumentParser(description="Interactive trajectory viewer")
    parser.add_argument(
        "-c",
        "--config",
        default="config.yaml",
        help="Path to YAML configuration file",
    )
    args = parser.parse_args()
    cfg = Config(args.config)
    port = cfg.get("webapp", "port", default=3010)
    app = create_app(cfg)
    app.run(debug=False, host="0.0.0.0", port=port)


if __name__ == "__main__":
    main()<|MERGE_RESOLUTION|>--- conflicted
+++ resolved
@@ -243,57 +243,7 @@
         table = build_table(d, start, end)
         return (*figs, table, "Updated")
 
-<<<<<<< HEAD
-=======
-    # Old info callback kept for reference
-    # @app.callback(
-    #     Output("info", "children"),
-    #     Output("selected-time", "data", allow_duplicate=True),
-    #     Input("traj3d", "clickData"),
-    #     Input("traj2d", "clickData"),
-    #     Input("speed", "clickData"),
-    #     Input("angular", "clickData"),
-    #     State("entity-dropdown", "value"),
-    #     prevent_initial_call=True,
-    # )
-    # def _display_info(click3d, click2d, click_speed, click_ang, selected_id):
-    #     ctx = callback_context
-    #     if not selected_id or not ctx.triggered:
-    #         return "Hover or click on any plot", dash.no_update
-    #     trigger = ctx.triggered_id
-    #     d = data[selected_id]
-    #     if trigger in {"traj3d", "traj2d"}:
-    #         click = click3d if trigger == "traj3d" else click2d
-    #         if not click:
-    #             raise PreventUpdate
-    #         idx = click["points"][0]["pointIndex"]
-    #         t = d["times"][idx]
-    #         frame = d["frames"][idx]
-    #         p = d["pos"][idx]
-    #         info = (
-    #             f"Frame: {int(frame)}\n"
-    #             f"Time: {t:.3f}s\n"
-    #             f"X: {p[0]:.3f}\nY: {p[1]:.3f}\nZ: {p[2]:.3f}"
-    #         )
-    #         return info, float(t)
-    #     if trigger == "speed":
-    #         if not click_speed:
-    #             raise PreventUpdate
-    #         idx = click_speed["points"][0]["pointIndex"]
-    #         t = d["t_speed"][idx]
-    #         frame = d["frames_speed"][idx]
-    #         spd = click_speed["points"][0]["y"]
-    #         return f"Frame: {int(frame)}\nTime: {float(t):.3f}s\nSpeed: {float(spd):.3f}", float(t)
-    #     if trigger == "angular":
-    #         if not click_ang:
-    #             raise PreventUpdate
-    #         idx = click_ang["points"][0]["pointIndex"]
-    #         t = d["t_ang_speed"][idx]
-    #         frame = d["frames_ang"][idx]
-    #         ang = click_ang["points"][0]["y"]
-    #         return f"Frame: {int(frame)}\nTime: {float(t):.3f}s\nAngular Speed: {float(ang):.3f}", float(t)
-    #     raise PreventUpdate
->>>>>>> d6747ff0
+
 
     @app.callback(
         Output("play-int", "disabled"),
@@ -333,7 +283,6 @@
             return [start + step, nxt], nxt
         rdata = r_speed or r_ang or r3d or r2d
         if not rdata:
-<<<<<<< HEAD
             raise PreventUpdate
         if "xaxis.autorange" in rdata:
             return [minimum, maximum], minimum
@@ -344,18 +293,7 @@
             x1 = rdata["xaxis.range[1]"]
         else:
             raise PreventUpdate
-=======
-            raise PreventUpdate
-        if "xaxis.autorange" in rdata:
-            return [minimum, maximum], minimum
-        if "xaxis.range" in rdata:
-            x0, x1 = rdata["xaxis.range"]
-        elif "xaxis.range[0]" in rdata:
-            x0 = rdata["xaxis.range[0]"]
-            x1 = rdata["xaxis.range[1]"]
-        else:
-            raise PreventUpdate
->>>>>>> d6747ff0
+
         return [float(x0), float(x1)], float(x0)
 
     @app.callback(
@@ -423,35 +361,6 @@
             info, t_val = res
         return info, t_val
 
-<<<<<<< HEAD
-=======
-    # Deprecated hover callback kept for reference
-    # @app.callback(
-    #     Output("selected-time", "data", allow_duplicate=True),
-    #     Input("traj3d", "hoverData"),
-    #     Input("traj2d", "hoverData"),
-    #     Input("speed", "hoverData"),
-    #     Input("angular", "hoverData"),
-    #     State("entity-dropdown", "value"),
-    #     prevent_initial_call=True,
-    # )
-    # def _hover_time(h3d, h2d, hs, ha, gid):
-    #     if not gid:
-    #         raise PreventUpdate
-    #     trigger = callback_context.triggered_id
-    #     d = data[gid]
-    #     if trigger == "traj3d" and h3d:
-    #         idx = h3d["points"][0]["pointIndex"]
-    #         return float(d["times"][idx])
-    #     if trigger == "traj2d" and h2d:
-    #         idx = h2d["points"][0]["pointIndex"]
-    #         return float(d["times"][idx])
-    #     if trigger == "speed" and hs:
-    #         return float(hs["points"][0]["x"])
-    #     if trigger == "angular" and ha:
-    #         return float(ha["points"][0]["x"])
-    #     raise PreventUpdate
->>>>>>> d6747ff0
 
     @app.callback(
         Output("config-modal", "style"),
@@ -495,71 +404,7 @@
             raise PreventUpdate
         return val[0] if val else None
 
-<<<<<<< HEAD
-=======
-    # Legacy YAML editor callback retained for reference
-    # @app.callback(
-    #     Output("entity-dropdown", "options"),
-    #     Output("entity-dropdown", "value"),
-    #     Output("time-range", "min"),
-    #     Output("time-range", "max"),
-    #     Output("time-range", "step"),
-    #     Output("time-range", "value", allow_duplicate=True),
-    #     Output("filter-dropdown", "options"),
-    #     Output("config-editor", "value"),
-    #     Output("selected-time", "data", allow_duplicate=True),
-    #     Output("save-status", "children"),
-    #     Input("save-config", "n_clicks"),
-    #     State("config-editor", "value"),
-    #     prevent_initial_call=True,
-    # )
-    # def _save_config(_, text):
-    #     nonlocal data, groups, filter_names
-    #     try:
-    #         cfg.update_from_yaml(text)
-    #     except Exception as exc:  # noqa: BLE001
-    #         return (
-    #             dash.no_update,
-    #             dash.no_update,
-    #             dash.no_update,
-    #             dash.no_update,
-    #             dash.no_update,
-    #             dash.no_update,
-    #             dash.no_update,
-    #             dash.no_update,
-    #             dash.no_update,
-    #             f"Invalid YAML: {exc}",
-    #         )
-    #     data, groups = prepare_data(cfg)
-    #     default_gid = groups[0] if groups else None
-    #     filters_cfg = cfg.get("filter_test", "filters", default=[]) or []
-    #     filter_names = ["base"] + [
-    #         f.get("name", f.get("type", f"f{idx}")) for idx, f in enumerate(filters_cfg)
-    #     ]
-    #     times_ref = data[default_gid]["times"] if default_gid else np.array([0.0, 1.0])
-    #     t_min, t_max = float(times_ref[0]), float(times_ref[-1])
-    #     slider_step = round(max((t_max - t_min) / 50, 0.1), 1)
-    #     out_dir = cfg.get("output", "output_dir")
-    #     os.makedirs(out_dir, exist_ok=True)
-    #     name = f"web_saved_{datetime.now().strftime('%Y%m%d_%H%M%S')}.yaml"
-    #     path = os.path.join(out_dir, name)
-    #     with open(path, "w") as f:
-    #         f.write(cfg.as_yaml())
-    #     dropdown_opts = [{"label": g, "value": g} for g in groups]
-    #     filter_opts = [{"label": n, "value": n} for n in filter_names]
-    #     return (
-    #         dropdown_opts,
-    #         default_gid,
-    #         t_min,
-    #         t_max,
-    #         slider_step,
-    #         [t_min, t_max],
-    #         filter_opts,
-    #         cfg.as_yaml(),
-    #         None,
-    #         f"Saved to {path}",
-    #     )
->>>>>>> d6747ff0
+
 
     @app.callback(
         Output("entity-dropdown", "options"),
