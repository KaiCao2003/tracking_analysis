"""Dash-based interactive viewer for tracking analysis."""

from __future__ import annotations

import argparse
import os
from datetime import datetime

import numpy as np
from dash import Dash, dcc, html, dash_table, callback_context
import dash
from dash.dependencies import Input, Output, State, MATCH, ALL
from dash.exceptions import PreventUpdate
import plotly.graph_objects as go

from tracking_analysis.config import Config

from interactive_app.utils import (
    build_table,
    make_figures,
    prepare_data,
    slice_range,
    build_config_form,
)


def create_app(cfg: Config) -> Dash:
    """Create Dash application."""
    data, groups = prepare_data(cfg)
    default_gid = groups[0] if groups else None

    app = Dash(__name__)
    filters_cfg = cfg.get("filter_test", "filters", default=[]) or []
    filter_names = [
        "base",
        *[f.get("name", f.get("type", f"f{idx}")) for idx, f in enumerate(filters_cfg)],
    ]
    times_ref = data[default_gid]["times"] if default_gid else np.array([0.0, 1.0])
    t_min, t_max = float(times_ref[0]), float(times_ref[-1])
    slider_step = round(max((t_max - t_min) / 50, 0.1), 1)

    config_children = build_config_form(cfg._cfg)
    app.layout = html.Div(
        [
            html.H2("Interactive Trajectory Viewer"),
            dcc.Dropdown(
                options=[{"label": g, "value": g} for g in groups],
                value=default_gid,
                id="entity-dropdown",
                clearable=False,
            ),
            html.Div(
                dcc.RangeSlider(
                    id="time-range",
                    min=t_min,
                    max=t_max,
                    step=slider_step,
                    value=[t_min, t_max],
                    allowCross=False,
                    tooltip={"placement": "bottom"},
                ),
                style={"width": "100%"},
            ),
            dcc.Dropdown(
                id="filter-dropdown",
                options=[{"label": n, "value": n} for n in filter_names],
                value="base",
                clearable=False,
                style={"width": "200px", "margin": "10px 0"},
            ),
            html.Div(
                [
                    html.Button("Play", id="play-btn", n_clicks=0),
                    dcc.Interval(id="play-int", interval=1000, disabled=True),
                    html.Div(id="status-bar", children="Ready"),


                ],
                style={"display": "flex", "gap": "10px", "alignItems": "center"},
            ),
            html.Div(
                [
                    dcc.Graph(id="traj3d", style={"flex": "1", "height": "600px"}),

                  dcc.Graph(
                        id="traj2d",
                        style={"flex": "1", "height": "600px", "width": "600px"},
                    ),


                ],
                style={"display": "flex", "gap": "20px", "flexWrap": "wrap"},
            ),
            dcc.Graph(id="speed", style={"width": "100%", "height": "400px"}),
            dcc.Graph(id="angular", style={"width": "100%", "height": "400px"}),
            html.Button("Show Table", id="toggle-table", n_clicks=0),
            html.Button("Edit Config", id="toggle-config", n_clicks=0),
            html.Div(
                dash_table.DataTable(
                    id="raw-table",
                    columns=[
                        {"name": n, "id": n}
                        for n in [
                            "frame",
                            "time",
                            "x",
                            "y",
                            "z",
                            "speed",
                            "angular_speed",
                        ]
                    ],
                    page_size=10,
                ),
                id="table-container",
                style={"display": "none"},
            ),
            html.Div(
                [
                    html.Div(
                        [
                            html.Button(
<<<<<<< HEAD
                                "✕",
=======
                                "X",
>>>>>>> 06a8f07c
                                id="close-config",
                                n_clicks=0,
                                style={"float": "right"},
                            ),
<<<<<<< HEAD
                            html.H4("Configuration"),
                            html.Div(id="config-form", children=config_children),
                            html.Button("Save", id="save-config"),
=======
                            html.H4("Edit configuration"),
                            html.Div(
                                [
                                    html.Span("Filtering: "),
                                    html.Button(
                                        "On" if cfg.get("filtering", "enable") else "Off",
                                        id="filter-enable",
                                        n_clicks=0,
                                        style={
                                            "color": (
                                                "black" if cfg.get("filtering", "enable") else "grey"
                                            )
                                        },
                                    ),
                                ],
                                style={"marginBottom": "10px"},
                            ),
                            html.Div(
                                [
                                    html.Label("Speed lower"),
                                    dcc.Input(
                                        id="cfg-speed-lower",
                                        type="number",
                                        value=cfg.get("filtering", "speed_lower"),
                                    ),
                                    html.Label("Speed upper"),
                                    dcc.Input(
                                        id="cfg-speed-upper",
                                        type="number",
                                        value=cfg.get("filtering", "speed_upper"),
                                    ),
                                    html.Label("Angular lower"),
                                    dcc.Input(
                                        id="cfg-ang-lower",
                                        type="number",
                                        value=cfg.get("filtering", "angular_speed_lower"),
                                    ),
                                    html.Label("Angular upper"),
                                    dcc.Input(
                                        id="cfg-ang-upper",
                                        type="number",
                                        value=cfg.get("filtering", "angular_speed_upper"),
                                    ),
                                ],
                                id="filter-options",
                                style={
                                    "display": (
                                        "block" if cfg.get("filtering", "enable") else "none"
                                    ),
                                    "marginBottom": "10px",
                                },
                            ),
                            html.Button("Save Config", id="save-config"),
>>>>>>> 06a8f07c
                            html.Div(id="save-status"),
                        ],
                        style={
                            "background": "white",
<<<<<<< HEAD
                            "padding": "15px",
                            "width": "320px",
                            "maxHeight": "80vh",
                            "overflowY": "auto",
                            "fontFamily": "sans-serif",
=======
                            "padding": "10px",
                            "width": "300px",
                            "maxHeight": "80vh",
                            "overflow": "auto",
>>>>>>> 06a8f07c
                        },
                    )
                ],
                id="config-modal",
                style={
                    "display": "none",
                    "position": "fixed",
                    "top": "0",
                    "left": "0",
                    "width": "100%",
                    "height": "100%",
                    "background": "rgba(0,0,0,0.4)",
                    "alignItems": "center",
                    "justifyContent": "center",
                    "zIndex": "1000",
                },
            ),
            html.Pre(id="info", children="Hover or click on any plot for details"),
            dcc.Store(id="selected-time"),
        ]
    )

    @app.callback(
        Output("traj3d", "figure"),
        Output("traj2d", "figure"),
        Output("speed", "figure"),
        Output("angular", "figure"),
        Output("raw-table", "data"),
        Output("status-bar", "children"),
        Input("entity-dropdown", "value"),
        Input("time-range", "value"),
        Input("filter-dropdown", "value"),
        Input("selected-time", "data"),
    )
    def _update_plots(selected_id, t_range, filt_name, sel_time):
        if not selected_id:
            empty = go.Figure()
            return empty, empty, empty, empty, [], "No data"
        d = data[selected_id]
        start, end = t_range or [d["times"][0], d["times"][-1]]
        sl = slice_range(d["times"], start, end)
        sl_v = slice_range(d["t_speed"], start, end)
        sl_a = slice_range(d["t_ang_speed"], start, end)
        spd = d["speed"]
        ang = d["ang_speed"]
        if filt_name and filt_name != "base":
            spd = d["speed_filters"].get(filt_name, spd)
            ang = d["ang_speed_filters"].get(filt_name, ang)

        figs = make_figures(
            d["pos"][sl],
            d["times"][sl],
            d["frames"][sl],
            [m - sl.start for m in d["markers"] if sl.start <= m < sl.stop],
            spd[sl_v],
            d["t_speed"][sl_v],
            d["frames_speed"][sl_v],
            ang[sl_a],
            d["t_ang_speed"][sl_a],
            d["frames_ang"][sl_a],
            sel_time,
        )
        table = build_table(d, start, end)
        return (*figs, table, "Updated")

<<<<<<< HEAD
=======

>>>>>>> 06a8f07c

    @app.callback(
        Output("play-int", "disabled"),
        Output("play-btn", "children"),
        Output("selected-time", "data", allow_duplicate=True),
        Input("play-btn", "n_clicks"),
        State("play-int", "disabled"),
        State("time-range", "value"),
        prevent_initial_call=True,
    )
    def _toggle_play(n, disabled, t_range):
        disabled = not disabled
        start = t_range[0] if t_range else 0.0
        return disabled, ("Play" if disabled else "Pause"), (start if not disabled else dash.no_update)


    @app.callback(
        Output("time-range", "value", allow_duplicate=True),
        Input("speed", "relayoutData"),
        Input("angular", "relayoutData"),
        Input("traj3d", "relayoutData"),
        Input("traj2d", "relayoutData"),
        State("time-range", "min"),
        State("time-range", "max"),
        State("time-range", "min"),
        prevent_initial_call=True,
    )
<<<<<<< HEAD
    def _sync_slider(r_speed, r_ang, r3d, r2d, tmin, tmax):
=======
    def _update_range(_, r_speed, r_ang, r3d, r2d, val, maximum, minimum):
        """Advance playback or sync slider when zooming."""
        trig = callback_context.triggered_id
        if trig == "play-int":
            start, end = val
            step = round(max((maximum - minimum) / 200, 0.05), 2)
            nxt = end + step
            if nxt >= maximum:
                return [start, maximum], maximum
            return [start + step, nxt], nxt
>>>>>>> 06a8f07c
        rdata = r_speed or r_ang or r3d or r2d
        if not rdata:
            raise PreventUpdate
        if "xaxis.autorange" in rdata:
<<<<<<< HEAD
            return [tmin, tmax]
=======
            return [minimum, maximum], minimum
>>>>>>> 06a8f07c
        if "xaxis.range" in rdata:
            x0, x1 = rdata["xaxis.range"]
        elif "xaxis.range[0]" in rdata:
            x0 = rdata["xaxis.range[0]"]
            x1 = rdata["xaxis.range[1]"]
        else:
            raise PreventUpdate
<<<<<<< HEAD
        return [float(x0), float(x1)]

    @app.callback(
        Output("selected-time", "data", allow_duplicate=True),
        Input("play-int", "n_intervals"),
        State("selected-time", "data"),
        State("time-range", "value"),
        prevent_initial_call=True,
    )
    def _advance_time(_, current, trange):
        start, end = trange
        step = round(max((end - start) / 200, 0.05), 2)
        pos = start if current is None else float(current)
        nxt = pos + step
        if nxt >= end:
            return end
        return nxt
=======

        return [float(x0), float(x1)], float(x0)
>>>>>>> 06a8f07c

    @app.callback(
        Output("table-container", "style"),
        Input("toggle-table", "n_clicks"),
        State("table-container", "style"),
        prevent_initial_call=True,
    )
    def _toggle_table(n, style):
        disp = style.get("display", "block")
        return {"display": "none" if disp != "none" else "block"}

    @app.callback(
        Output("info", "children"),
        Output("selected-time", "data", allow_duplicate=True),
        Input("traj3d", "hoverData"),
        Input("traj2d", "hoverData"),
        Input("speed", "hoverData"),
        Input("angular", "hoverData"),
        Input("traj3d", "clickData"),
        Input("traj2d", "clickData"),
        Input("speed", "clickData"),
        Input("angular", "clickData"),
        State("entity-dropdown", "value"),
        prevent_initial_call=True,
    )
    def _update_info(h3d_h, h2d_h, hs_h, ha_h, h3d_c, h2d_c, hs_c, ha_c, gid):
        if not gid:
            raise PreventUpdate
        trig = callback_context.triggered_id
        d = data[gid]
        info = "Hover or click on any plot"
        t_val = dash.no_update
        def select_point(pnt, times_source, frames_source, pos_source=None):
            if not pnt:
                return None
            idx = pnt["points"][0]["pointIndex"]
            t = times_source[idx] if idx < len(times_source) else float("nan")
            frame = frames_source[idx] if idx < len(frames_source) else float("nan")
            if pos_source is not None:
                pos = pos_source[idx]
                return (
                    f"Frame: {int(frame)}\nTime: {float(t):.3f}s\nX: {pos[0]:.3f}\nY: {pos[1]:.3f}\nZ: {pos[2]:.3f}",
                    float(t),
                )
            else:
                val = pnt["points"][0]["y"]
                label = "Speed" if times_source is d["t_speed"] else "Angular Speed"
                return (
                    f"Frame: {int(frame)}\nTime: {float(t):.3f}s\n{label}: {float(val):.3f}",
                    float(t),
                )

        if trig == "traj3d":
            res = select_point(h3d_c or h3d_h, d["times"], d["frames"], d["pos"])
        elif trig == "traj2d":
            res = select_point(h2d_c or h2d_h, d["times"], d["frames"], d["pos"])
        elif trig == "speed":
            res = select_point(hs_c or hs_h, d["t_speed"], d["frames_speed"])
        elif trig == "angular":
            res = select_point(ha_c or ha_h, d["t_ang_speed"], d["frames_ang"])
        else:
            res = None
        if res:
            info, t_val = res
        return info, t_val


    @app.callback(
        Output("config-modal", "style"),
        Input("toggle-config", "n_clicks"),
        Input("close-config", "n_clicks"),
        State("config-modal", "style"),
        prevent_initial_call=True,
    )
    def _toggle_config(open_n, close_n, style):
        disp = style.get("display", "none")
<<<<<<< HEAD
        trig = callback_context.triggered_id
        if trig == "toggle-config":
            style["display"] = "flex" if disp == "none" else "none"
        else:
            style["display"] = "none"
        return style

    @app.callback(
        Output({"type": "cfg-toggle", "key": MATCH}, "children"),
        Output({"type": "cfg-toggle", "key": MATCH}, "style"),
        Input({"type": "cfg-toggle", "key": MATCH}, "n_clicks"),
        State({"type": "cfg-toggle", "key": MATCH}, "children"),
        prevent_initial_call=True,
    )
    def _toggle_generic(_, state):
        enable = state == "Off"
        return ("On" if enable else "Off"), {"color": "black" if enable else "grey"}
=======
        trigger = callback_context.triggered_id
        if trigger == "toggle-config":
            new_disp = "flex" if disp == "none" else "none"
        else:
            new_disp = "none"
        style["display"] = new_disp
        return style

    @app.callback(
        Output("filter-options", "style"),
        Output("filter-enable", "children"),
        Output("filter-enable", "style"),
        Input("filter-enable", "n_clicks"),
        State("filter-enable", "children"),
        prevent_initial_call=True,
    )
    def _toggle_filter(n, state):
        enable = state == "Off"
        style = {"display": "block" if enable else "none", "marginBottom": "10px"}
        color = "black" if enable else "grey"
        return style, ("On" if enable else "Off"), {"color": color}
>>>>>>> 06a8f07c

    @app.callback(
        Output("selected-time", "data", allow_duplicate=True),
        Input("time-range", "value"),
        State("play-int", "disabled"),
        prevent_initial_call=True,
    )
<<<<<<< HEAD
    def _sync_selected(val, disabled):
=======
    def _sync_time(val, disabled):
>>>>>>> 06a8f07c
        if not disabled:
            raise PreventUpdate
        return val[0] if val else None


<<<<<<< HEAD
=======

>>>>>>> 06a8f07c
    @app.callback(
        Output("entity-dropdown", "options"),
        Output("entity-dropdown", "value"),
        Output("time-range", "min"),
        Output("time-range", "max"),
        Output("time-range", "step"),
        Output("time-range", "value", allow_duplicate=True),
        Output("filter-dropdown", "options"),
        Output("selected-time", "data", allow_duplicate=True),
        Output("config-form", "children"),
        Output("save-status", "children"),
        Input("save-config", "n_clicks"),
<<<<<<< HEAD
        State({"type": "cfg-input", "key": ALL}, "value"),
        State({"type": "cfg-input", "key": ALL}, "id"),
        State({"type": "cfg-toggle", "key": ALL}, "children"),
        State({"type": "cfg-toggle", "key": ALL}, "id"),
        prevent_initial_call=True,
    )
    def _save_config(_, values, ids, toggles, tid):
        nonlocal data, groups, filter_names

        for val, ident in zip(values, ids):
            path = ident["key"].split(".")
            node = cfg._cfg
            for p in path[:-1]:
                node = node.setdefault(p, {})
            key = path[-1]
            orig = node.get(key)
            if isinstance(orig, bool):
                node[key] = bool(val)
            elif isinstance(orig, int) and not isinstance(orig, bool):
                try:
                    node[key] = int(val)
                except (TypeError, ValueError):
                    node[key] = orig
            elif isinstance(orig, float):
                try:
                    node[key] = float(val)
                except (TypeError, ValueError):
                    node[key] = orig
            elif isinstance(orig, list):
                node[key] = [v.strip() for v in str(val).split(",") if v.strip()]
            else:
                node[key] = None if val in ("", None) else val

        for text, ident in zip(toggles, tid):
            path = ident["key"].split(".")
            node = cfg._cfg
            for p in path[:-1]:
                node = node.setdefault(p, {})
            node[path[-1]] = text == "On"

        cfg._normalize()
=======
        State("filter-enable", "children"),
        State("cfg-speed-lower", "value"),
        State("cfg-speed-upper", "value"),
        State("cfg-ang-lower", "value"),
        State("cfg-ang-upper", "value"),
        prevent_initial_call=True,
    )
    def _save_config_ui(_, fstate, spdl, spdu, angl, angu):
        nonlocal data, groups, filter_names
        filt = cfg.get("filtering") or {}
        filt["enable"] = fstate == "On"
        filt["speed_lower"] = spdl
        filt["speed_upper"] = spdu
        filt["angular_speed_lower"] = angl
        filt["angular_speed_upper"] = angu
        cfg.update({"filtering": filt})
>>>>>>> 06a8f07c

        data, groups = prepare_data(cfg)
        default_gid = groups[0] if groups else None
        filters_cfg = cfg.get("filter_test", "filters", default=[]) or []
        filter_names = [
<<<<<<< HEAD
            "base",
            *[f.get("name", f.get("type", f"f{idx}")) for idx, f in enumerate(filters_cfg)],
        ]
=======
            "base"
        ] + [f.get("name", f.get("type", f"f{idx}")) for idx, f in enumerate(filters_cfg)]
>>>>>>> 06a8f07c

        times_ref = data[default_gid]["times"] if default_gid else np.array([0.0, 1.0])
        t_min, t_max = float(times_ref[0]), float(times_ref[-1])
        slider_step = round(max((t_max - t_min) / 50, 0.1), 1)

        out_dir = cfg.get("output", "output_dir")
        os.makedirs(out_dir, exist_ok=True)
        name = f"web_saved_{datetime.now().strftime('%Y%m%d_%H%M%S')}.yaml"
        path = os.path.join(out_dir, name)
        with open(path, "w") as f:
            f.write(cfg.as_yaml())

        dropdown_opts = [{"label": g, "value": g} for g in groups]
        filter_opts = [{"label": n, "value": n} for n in filter_names]

        form = build_config_form(cfg._cfg)

        return (
            dropdown_opts,
            default_gid,
            t_min,
            t_max,
            slider_step,
            [t_min, t_max],
            filter_opts,
            None,
            form,
            f"Saved to {path}",
        )

    return app


def main() -> None:
    parser = argparse.ArgumentParser(description="Interactive trajectory viewer")
    parser.add_argument(
        "-c",
        "--config",
        default="config.yaml",
        help="Path to YAML configuration file",
    )
    args = parser.parse_args()
    cfg = Config(args.config)
    port = cfg.get("webapp", "port", default=3010)
    app = create_app(cfg)
    app.run(debug=False, host="0.0.0.0", port=port)


if __name__ == "__main__":
    main()<|MERGE_RESOLUTION|>--- conflicted
+++ resolved
@@ -120,90 +120,26 @@
                     html.Div(
                         [
                             html.Button(
-<<<<<<< HEAD
                                 "✕",
-=======
-                                "X",
->>>>>>> 06a8f07c
+
                                 id="close-config",
                                 n_clicks=0,
                                 style={"float": "right"},
                             ),
-<<<<<<< HEAD
                             html.H4("Configuration"),
                             html.Div(id="config-form", children=config_children),
                             html.Button("Save", id="save-config"),
-=======
-                            html.H4("Edit configuration"),
-                            html.Div(
-                                [
-                                    html.Span("Filtering: "),
-                                    html.Button(
-                                        "On" if cfg.get("filtering", "enable") else "Off",
-                                        id="filter-enable",
-                                        n_clicks=0,
-                                        style={
-                                            "color": (
-                                                "black" if cfg.get("filtering", "enable") else "grey"
-                                            )
-                                        },
-                                    ),
-                                ],
-                                style={"marginBottom": "10px"},
-                            ),
-                            html.Div(
-                                [
-                                    html.Label("Speed lower"),
-                                    dcc.Input(
-                                        id="cfg-speed-lower",
-                                        type="number",
-                                        value=cfg.get("filtering", "speed_lower"),
-                                    ),
-                                    html.Label("Speed upper"),
-                                    dcc.Input(
-                                        id="cfg-speed-upper",
-                                        type="number",
-                                        value=cfg.get("filtering", "speed_upper"),
-                                    ),
-                                    html.Label("Angular lower"),
-                                    dcc.Input(
-                                        id="cfg-ang-lower",
-                                        type="number",
-                                        value=cfg.get("filtering", "angular_speed_lower"),
-                                    ),
-                                    html.Label("Angular upper"),
-                                    dcc.Input(
-                                        id="cfg-ang-upper",
-                                        type="number",
-                                        value=cfg.get("filtering", "angular_speed_upper"),
-                                    ),
-                                ],
-                                id="filter-options",
-                                style={
-                                    "display": (
-                                        "block" if cfg.get("filtering", "enable") else "none"
-                                    ),
-                                    "marginBottom": "10px",
-                                },
-                            ),
-                            html.Button("Save Config", id="save-config"),
->>>>>>> 06a8f07c
+
                             html.Div(id="save-status"),
                         ],
                         style={
                             "background": "white",
-<<<<<<< HEAD
                             "padding": "15px",
                             "width": "320px",
                             "maxHeight": "80vh",
                             "overflowY": "auto",
                             "fontFamily": "sans-serif",
-=======
-                            "padding": "10px",
-                            "width": "300px",
-                            "maxHeight": "80vh",
-                            "overflow": "auto",
->>>>>>> 06a8f07c
+
                         },
                     )
                 ],
@@ -269,10 +205,6 @@
         table = build_table(d, start, end)
         return (*figs, table, "Updated")
 
-<<<<<<< HEAD
-=======
-
->>>>>>> 06a8f07c
 
     @app.callback(
         Output("play-int", "disabled"),
@@ -300,29 +232,14 @@
         State("time-range", "min"),
         prevent_initial_call=True,
     )
-<<<<<<< HEAD
     def _sync_slider(r_speed, r_ang, r3d, r2d, tmin, tmax):
-=======
-    def _update_range(_, r_speed, r_ang, r3d, r2d, val, maximum, minimum):
-        """Advance playback or sync slider when zooming."""
-        trig = callback_context.triggered_id
-        if trig == "play-int":
-            start, end = val
-            step = round(max((maximum - minimum) / 200, 0.05), 2)
-            nxt = end + step
-            if nxt >= maximum:
-                return [start, maximum], maximum
-            return [start + step, nxt], nxt
->>>>>>> 06a8f07c
+
         rdata = r_speed or r_ang or r3d or r2d
         if not rdata:
             raise PreventUpdate
         if "xaxis.autorange" in rdata:
-<<<<<<< HEAD
             return [tmin, tmax]
-=======
-            return [minimum, maximum], minimum
->>>>>>> 06a8f07c
+
         if "xaxis.range" in rdata:
             x0, x1 = rdata["xaxis.range"]
         elif "xaxis.range[0]" in rdata:
@@ -330,7 +247,6 @@
             x1 = rdata["xaxis.range[1]"]
         else:
             raise PreventUpdate
-<<<<<<< HEAD
         return [float(x0), float(x1)]
 
     @app.callback(
@@ -348,10 +264,7 @@
         if nxt >= end:
             return end
         return nxt
-=======
-
-        return [float(x0), float(x1)], float(x0)
->>>>>>> 06a8f07c
+
 
     @app.callback(
         Output("table-container", "style"),
@@ -428,7 +341,6 @@
     )
     def _toggle_config(open_n, close_n, style):
         disp = style.get("display", "none")
-<<<<<<< HEAD
         trig = callback_context.triggered_id
         if trig == "toggle-config":
             style["display"] = "flex" if disp == "none" else "none"
@@ -446,29 +358,7 @@
     def _toggle_generic(_, state):
         enable = state == "Off"
         return ("On" if enable else "Off"), {"color": "black" if enable else "grey"}
-=======
-        trigger = callback_context.triggered_id
-        if trigger == "toggle-config":
-            new_disp = "flex" if disp == "none" else "none"
-        else:
-            new_disp = "none"
-        style["display"] = new_disp
-        return style
-
-    @app.callback(
-        Output("filter-options", "style"),
-        Output("filter-enable", "children"),
-        Output("filter-enable", "style"),
-        Input("filter-enable", "n_clicks"),
-        State("filter-enable", "children"),
-        prevent_initial_call=True,
-    )
-    def _toggle_filter(n, state):
-        enable = state == "Off"
-        style = {"display": "block" if enable else "none", "marginBottom": "10px"}
-        color = "black" if enable else "grey"
-        return style, ("On" if enable else "Off"), {"color": color}
->>>>>>> 06a8f07c
+
 
     @app.callback(
         Output("selected-time", "data", allow_duplicate=True),
@@ -476,20 +366,13 @@
         State("play-int", "disabled"),
         prevent_initial_call=True,
     )
-<<<<<<< HEAD
     def _sync_selected(val, disabled):
-=======
-    def _sync_time(val, disabled):
->>>>>>> 06a8f07c
+
         if not disabled:
             raise PreventUpdate
         return val[0] if val else None
 
 
-<<<<<<< HEAD
-=======
-
->>>>>>> 06a8f07c
     @app.callback(
         Output("entity-dropdown", "options"),
         Output("entity-dropdown", "value"),
@@ -502,7 +385,6 @@
         Output("config-form", "children"),
         Output("save-status", "children"),
         Input("save-config", "n_clicks"),
-<<<<<<< HEAD
         State({"type": "cfg-input", "key": ALL}, "value"),
         State({"type": "cfg-input", "key": ALL}, "id"),
         State({"type": "cfg-toggle", "key": ALL}, "children"),
@@ -544,37 +426,16 @@
             node[path[-1]] = text == "On"
 
         cfg._normalize()
-=======
-        State("filter-enable", "children"),
-        State("cfg-speed-lower", "value"),
-        State("cfg-speed-upper", "value"),
-        State("cfg-ang-lower", "value"),
-        State("cfg-ang-upper", "value"),
-        prevent_initial_call=True,
-    )
-    def _save_config_ui(_, fstate, spdl, spdu, angl, angu):
-        nonlocal data, groups, filter_names
-        filt = cfg.get("filtering") or {}
-        filt["enable"] = fstate == "On"
-        filt["speed_lower"] = spdl
-        filt["speed_upper"] = spdu
-        filt["angular_speed_lower"] = angl
-        filt["angular_speed_upper"] = angu
-        cfg.update({"filtering": filt})
->>>>>>> 06a8f07c
+
 
         data, groups = prepare_data(cfg)
         default_gid = groups[0] if groups else None
         filters_cfg = cfg.get("filter_test", "filters", default=[]) or []
         filter_names = [
-<<<<<<< HEAD
             "base",
             *[f.get("name", f.get("type", f"f{idx}")) for idx, f in enumerate(filters_cfg)],
         ]
-=======
-            "base"
-        ] + [f.get("name", f.get("type", f"f{idx}")) for idx, f in enumerate(filters_cfg)]
->>>>>>> 06a8f07c
+
 
         times_ref = data[default_gid]["times"] if default_gid else np.array([0.0, 1.0])
         t_min, t_max = float(times_ref[0]), float(times_ref[-1])
