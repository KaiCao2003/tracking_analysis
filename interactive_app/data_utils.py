--- conflicted
+++ resolved
@@ -201,7 +201,6 @@
             ang_speed = apply_ranges(ang_speed, start_frames, speed_ranges)
             speed = apply_ranges(speed, start_frames, ang_ranges)
 
-<<<<<<< HEAD
             if filt_cfg.get("no_moving_enable"):
                 nm_window = int(filt_cfg.get("no_moving_window", 10))
                 nm_after = int(filt_cfg.get("no_moving_after", 10))
@@ -212,19 +211,7 @@
                     speed = apply_ranges(speed, start_frames, nm_ranges)
                     ang_speed = apply_ranges(ang_speed, start_frames, nm_ranges)
                     pos = apply_ranges(pos, start, [(s - 1, e) for s, e in nm_ranges])
-=======
-            if filt_cfg.get("no_moving_window") is not None or filt_cfg.get("no_moving_after") is not None:
-                nm_window = int(filt_cfg.get("no_moving_window", 10))
-                nm_after = int(filt_cfg.get("no_moving_after", 10))
-            else:
-                nm_window = 10
-                nm_after = 10
-            _, nm_ranges = filter_no_moving(speed_raw, start_frames, window=nm_window, after=nm_after)
-            if nm_ranges:
-                speed = apply_ranges(speed, start_frames, nm_ranges)
-                ang_speed = apply_ranges(ang_speed, start_frames, nm_ranges)
-                pos = apply_ranges(pos, start, [(s - 1, e) for s, e in nm_ranges])
->>>>>>> bd9f4345
+
 
             if pos_ranges:
                 rng_conv = [(max(start_frames, s), e + 1) for s, e in pos_ranges]
