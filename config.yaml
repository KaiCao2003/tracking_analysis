# Path to the input CSV (absolute or relative)
input_file: "./data/output.csv"

# Frame interval (inclusive). Use null for end to cover entire file.
interval:
  start_frame: 0
  end_frame: null

# Extra frame “time markers” (integers) to draw on plots
# Use null for no markers
time_markers: null

# List of IDs (rigid-body base names) to analyze; empty = all
groups: [H1]

# Kinematics (smoothing) options
kinematics:
  smoothing: false
  smoothing_window: 5
  smoothing_polyorder: 2
  smoothing_method: savgol
<<<<<<< HEAD

# Filtering thresholds for speed values
filtering:
  enable: false
  speed_lower: null
  speed_upper: null
  angular_speed_lower: null
  angular_speed_upper: null

# Output settings
output:
  plot_trajectory_2d: true
  plot_trajectory_3d: true
=======

# Output settings
output:
  plot_trajectory_2d: false
  plot_trajectory_3d: false
>>>>>>> b29020c5
  plot_linear_speed: true
  plot_angular_speed: true
  export_filtered: false
  export_marker_list: false
  export_speed: false
  export_angular_speed: false
  output_dir: "./results"<|MERGE_RESOLUTION|>--- conflicted
+++ resolved
@@ -19,7 +19,6 @@
   smoothing_window: 5
   smoothing_polyorder: 2
   smoothing_method: savgol
-<<<<<<< HEAD
 
 # Filtering thresholds for speed values
 filtering:
@@ -33,17 +32,13 @@
 output:
   plot_trajectory_2d: true
   plot_trajectory_3d: true
-=======
-
-# Output settings
-output:
-  plot_trajectory_2d: false
-  plot_trajectory_3d: false
->>>>>>> b29020c5
   plot_linear_speed: true
   plot_angular_speed: true
-  export_filtered: false
+  
+  export_filtered: false    
+  export_speed: false
+
   export_marker_list: false
-  export_speed: false
   export_angular_speed: false
+  
   output_dir: "./results"