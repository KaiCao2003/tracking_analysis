--- conflicted
+++ resolved
@@ -1,10 +1,6 @@
 # Path to the input CSV (absolute or relative)
-<<<<<<< HEAD
-input_file: "./data/input.csv"
 
-=======
 input_file: "./data/output1.csv"
->>>>>>> 05cc64e6
 
 
 
@@ -80,7 +76,6 @@
 # Settings for filter comparison utility
 filter_test:
   enable: true
-<<<<<<< HEAD
   # optional: specify which rigid body to use; defaults to the first one
   group: null
   # choose data source: speed, position_x, position_y or position_z
@@ -88,12 +83,8 @@
   # time range for the test
   start_time: 0
   end_time: null
-=======
-  duration: 5
-  sample_rate: 100
-  signal_freq: 1.0
-  noise_level: 0.2
->>>>>>> 05cc64e6
+
+
   filters:
     - type: moving_average
       window: 5
