# Path to the input CSV (absolute or relative)

input_file: "./data/output1.csv"
#input_file: "./data/input.csv"


# Time interval in seconds. Use null for end to cover entire file.
interval:
  start_time: 0
  end_time: null

# Extra time markers in seconds to draw on plots
# Use null for no markers
time_markers: null

# List of IDs (rigid-body base names) to analyze; empty = all
groups: [H1]

# Kinematics (smoothing) options
kinematics:
  smoothing: true
  smoothing_window: 5
  smoothing_polyorder: 2
  smoothing_method: savgol

# Filtering thresholds for speed values. Either speed of angular speed
filtering:
  enable: true
<<<<<<< HEAD
  speed_lower: 0.01
  speed_upper: 3000
  angular_speed_lower: null
  angular_speed_upper: null
=======
  speed_lower: null
  speed_upper: null
  angular_speed_lower: 0.001
  angular_speed_upper: 50
>>>>>>> 0670d41b
  x_lower: null
  x_upper: null
  y_lower: null
  y_upper: null
  z_lower: null
  z_upper: null

# Output settings
output:
  plot_trajectory_2d: true
  plot_trajectory_3d: true
  plot_linear_speed: true
  plot_angular_speed: true

  # Plot customization
  full_size_plots: true
  x_limit: null
  y_limit: null

  export_speed_stats: false
  export_angular_stats: false

  export_speed: false

  export_filtered: false
  export_marker_list: false
  export_angular_speed: false
  output_dir: "./results"

# Preprocess settings
preprocess:
  enable: false
  output_file: "./results/trimmed.csv"
  summary_file: "./results/summary.txt"<|MERGE_RESOLUTION|>--- conflicted
+++ resolved
@@ -26,18 +26,13 @@
 # Filtering thresholds for speed values. Either speed of angular speed
 filtering:
   enable: true
-<<<<<<< HEAD
-  speed_lower: 0.01
-  speed_upper: 3000
-  angular_speed_lower: null
-  angular_speed_upper: null
-=======
+
   speed_lower: null
   speed_upper: null
   angular_speed_lower: 0.001
   angular_speed_upper: 50
->>>>>>> 0670d41b
-  x_lower: null
+
+x_lower: null
   x_upper: null
   y_lower: null
   y_upper: null
