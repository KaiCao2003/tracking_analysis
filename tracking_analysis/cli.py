import argparse
import os
import numpy as np
<<<<<<< HEAD
import pandas as pd
=======
>>>>>>> b29020c5

from tracking_analysis.config import Config
from tracking_analysis.reader import load_data
from tracking_analysis.filtering import (
    filter_missing,
    filter_anomalies,
    compute_stats,
)
from tracking_analysis.grouping import group_entities
from tracking_analysis.kinematics import (
    compute_linear_velocity,
    compute_angular_speed
)
from tracking_analysis.plotting import (
    plot_trajectory_2d,
    plot_trajectory_3d,
    plot_time_series
)

def main():
    parser = argparse.ArgumentParser(description="Tracking analysis pipeline")
    parser.add_argument(
        '-c', '--config',
        default='config.yaml',
        help="Path to YAML config file"
    )
    args = parser.parse_args()

    # Load configuration
    cfg = Config(args.config)

    # Load data + frame/time columns
    df, frame_col, time_col = load_data(cfg.get('input_file'))

    # Interval selection (frames)
    start = cfg.get('interval', 'start_frame')
    end   = cfg.get('interval', 'end_frame')

    # Static/missing filtering
    missing = filter_missing(df, start, end)
    if cfg.get('output', 'export_filtered'):
        os.makedirs(cfg.get('output', 'output_dir'), exist_ok=True)
        with open(os.path.join(cfg.get('output', 'output_dir'),
                               'missing.txt'), 'w') as f:
            f.write('\n'.join(missing))

    # Build ID→entity groups
    groups      = group_entities(df)
    selected_ids = cfg.get('groups') or list(groups.keys())

    # Drop entities that were deemed missing/static
    selected_ids = [sid for sid in selected_ids if sid not in missing]

    # Export the filtered data subset when requested
    if cfg.get('output', 'export_filtered'):
        cols = [c for c in df.columns if c[0] in selected_ids]
        if end == float('inf'):
            filtered_df = df.loc[start:, cols]
        else:
            filtered_df = df.loc[start:end, cols]
        filtered_df.to_csv(os.path.join(
            cfg.get('output', 'output_dir'), 'filtered.csv'))

    # Optionally export the marker grouping
    if cfg.get('output', 'export_marker_list'):
        os.makedirs(cfg.get('output', 'output_dir'), exist_ok=True)
        with open(os.path.join(cfg.get('output', 'output_dir'),
                               'markers.txt'), 'w') as f:
            for gid, info in groups.items():
                line = ",".join([gid] + info['markers'])
                f.write(line + "\n")

    # Prepare output directory
    out_dir = cfg.get('output','output_dir')
    os.makedirs(out_dir, exist_ok=True)

    # Full timestamp array
    times_full = df[time_col].values

    for id_ in selected_ids:
        if id_ not in groups:
            continue

        # Slice by frame indices
        if end == float('inf'):
            sub   = df.iloc[start:]
            times = times_full[start:]
        else:
            sub   = df.iloc[start:end+1]
            times = times_full[start:end+1]

        # --- extract data for this entity (drops level 0) ---
        ent_df = sub.xs(id_, level=0, axis=1)

        # Skip entities lacking required measurements
        if ('Position' not in ent_df.columns.get_level_values(1)
                or 'Rotation' not in ent_df.columns.get_level_values(1)):
            continue

        # --- Position (X,Y,Z) extraction ---
        pos_block = ent_df.xs('Position', level=1, axis=1)
        pos_df    = pos_block.droplevel(0, axis=1)
        pos       = pos_df[['X','Y','Z']].values

        # --- Rotation (X,Y,Z,W) extraction ---
        rot_block = ent_df.xs('Rotation', level=1, axis=1)
        rot_df    = rot_block.droplevel(0, axis=1)
        quat      = rot_df[['X','Y','Z','W']].values

        # Kinematics settings
        smoothing    = cfg.get('kinematics','smoothing')
        window       = cfg.get('kinematics','smoothing_window')
        polyorder    = cfg.get('kinematics','smoothing_polyorder')
        method       = cfg.get('kinematics','smoothing_method', default='savgol')
        time_markers = cfg.get('time_markers') or []
        filt_cfg     = cfg.get('filtering') or {}

        # Convert absolute frame markers to relative indices
        tmarkers = [tm - start for tm in time_markers
                    if tm >= start and (end == float('inf') or tm <= end)]

        # Compute speeds
        speed, t_v   = compute_linear_velocity(
            pos,
            times,
            smoothing=smoothing,
            window=window,
            polyorder=polyorder,
            method=method,
        )
<<<<<<< HEAD
        ang_spd, t_a = compute_angular_speed(
            quat, times, smoothing, window, polyorder
        )

        # Optional range filtering
        if filt_cfg.get('enable'):
            start_frames = start + 1
            speed, speed_ranges = filter_anomalies(
                speed,
                start_frames,
                filt_cfg.get('speed_lower'),
                filt_cfg.get('speed_upper'),
            )
            ang_spd, ang_ranges = filter_anomalies(
                ang_spd,
                start_frames,
                filt_cfg.get('angular_speed_lower'),
                filt_cfg.get('angular_speed_upper'),
            )
        else:
            speed_ranges = []
            ang_ranges = []

        frames_v = np.arange(start + 1, start + 1 + len(speed))
        frames_a = np.arange(start + 1, start + 1 + len(ang_spd))

        # Summary statistics
        stats_v = compute_stats(speed, frames_v, t_v)
        stats_a = compute_stats(ang_spd, frames_a, t_a)

        with open(os.path.join(out_dir, f"{id_}_speed_stats.txt"), "w") as f:
            for k, v in stats_v.items():
                f.write(f"{k}: {v}\n")
        with open(os.path.join(out_dir, f"{id_}_angular_stats.txt"), "w") as f:
            for k, v in stats_a.items():
                f.write(f"{k}: {v}\n")
=======
        ang_spd, t_a = compute_angular_speed(quat, times,
                                             smoothing, window, polyorder)
>>>>>>> b29020c5

        # Plot & save
        if cfg.get('output', 'plot_trajectory_2d'):
            plot_trajectory_2d(
                pos,
                times,
                tmarkers,
                os.path.join(out_dir, f"{id_}_traj2d.svg"),
            )
        if cfg.get('output', 'plot_trajectory_3d'):
            plot_trajectory_3d(
                pos,
                times,
                tmarkers,
                os.path.join(out_dir, f"{id_}_traj3d.svg"),
            )
        if cfg.get('output', 'plot_linear_speed'):
            plot_time_series(
                speed,
                t_v,
                'Linear Speed',
                tmarkers,
                os.path.join(out_dir, f"{id_}_speed.svg"),
<<<<<<< HEAD
                anomalies=speed_ranges,
=======
>>>>>>> b29020c5
            )
        if cfg.get('output', 'plot_angular_speed'):
            plot_time_series(
                ang_spd,
                t_a,
                'Angular Speed',
                tmarkers,
                os.path.join(out_dir, f"{id_}_angular.svg"),
<<<<<<< HEAD
                anomalies=ang_ranges,
=======

            )
>>>>>>> b29020c5

        # Export raw speed data when requested
        if cfg.get('output', 'export_speed'):
            np.savetxt(
                os.path.join(out_dir, f"{id_}_speed.csv"),
                np.column_stack([t_v, speed]),
                delimiter=",",
                header="time,speed",
                comments="",
            )
        if cfg.get('output', 'export_angular_speed'):
            np.savetxt(
                os.path.join(out_dir, f"{id_}_angular_speed.csv"),
                np.column_stack([t_a, ang_spd]),
                delimiter=",",
                header="time,angular_speed",
                comments="",
            )

        # Export raw speed data when requested
        if cfg.get('output', 'export_speed'):
            df_v = pd.DataFrame({
                'frame': frames_v,
                'time': t_v,
                'speed': speed,
            })
            df_v.to_csv(
                os.path.join(out_dir, f"{id_}_speed.csv"),
                index=False,
                float_format="%.8f",
            )
        if cfg.get('output', 'export_angular_speed'):
            df_a = pd.DataFrame({
                'frame': frames_a,
                'time': t_a,
                'angular_speed': ang_spd,
            })
            df_a.to_csv(
                os.path.join(out_dir, f"{id_}_angular_speed.csv"),
                index=False,
                float_format="%.8f",
            )

if __name__ == '__main__':
    main()<|MERGE_RESOLUTION|>--- conflicted
+++ resolved
@@ -1,10 +1,8 @@
 import argparse
 import os
 import numpy as np
-<<<<<<< HEAD
 import pandas as pd
-=======
->>>>>>> b29020c5
+
 
 from tracking_analysis.config import Config
 from tracking_analysis.reader import load_data
@@ -135,7 +133,7 @@
             polyorder=polyorder,
             method=method,
         )
-<<<<<<< HEAD
+
         ang_spd, t_a = compute_angular_speed(
             quat, times, smoothing, window, polyorder
         )
@@ -172,10 +170,6 @@
         with open(os.path.join(out_dir, f"{id_}_angular_stats.txt"), "w") as f:
             for k, v in stats_a.items():
                 f.write(f"{k}: {v}\n")
-=======
-        ang_spd, t_a = compute_angular_speed(quat, times,
-                                             smoothing, window, polyorder)
->>>>>>> b29020c5
 
         # Plot & save
         if cfg.get('output', 'plot_trajectory_2d'):
@@ -199,10 +193,8 @@
                 'Linear Speed',
                 tmarkers,
                 os.path.join(out_dir, f"{id_}_speed.svg"),
-<<<<<<< HEAD
                 anomalies=speed_ranges,
-=======
->>>>>>> b29020c5
+
             )
         if cfg.get('output', 'plot_angular_speed'):
             plot_time_series(
@@ -211,12 +203,8 @@
                 'Angular Speed',
                 tmarkers,
                 os.path.join(out_dir, f"{id_}_angular.svg"),
-<<<<<<< HEAD
                 anomalies=ang_ranges,
-=======
-
-            )
->>>>>>> b29020c5
+            )
 
         # Export raw speed data when requested
         if cfg.get('output', 'export_speed'):
