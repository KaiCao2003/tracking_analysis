--- conflicted
+++ resolved
@@ -50,14 +50,11 @@
 Controls which figures and exports are produced. `full_size_plots` enlarges plots to 16x10 inches. `x_limit` and `y_limit` specify the axis maxima for time-series plots (set to `null` for automatic scaling).
 
 ### `preprocess`
-<<<<<<< HEAD
 If `enable` is true, the CSV is trimmed before analysis. The trimmed and summary
 files are saved inside the run folder with names derived from the input file and
 current settings. `output_file` and `summary_file` are optional paths for writing
 copies of these files; both default to `null`.
-=======
-If `enable` is true, the CSV is trimmed before analysis and a brief `summary_file` is written. The trimmed and summary files are saved inside the run folder with names derived from the input file and current settings.
->>>>>>> b2151246
+
 
 You can also run the trimming step manually:
 
