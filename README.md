# Tracking Analysis

This project provides a small pipeline for analyzing motion tracking CSV files. Configuration is managed entirely through `config.yaml`.

## Usage

1. Install dependencies:
   ```bash
   pip install -r requirements.txt
   ```
2. Run the analysis:
   ```bash
   python -m tracking_analysis.cli --config config.yaml
   ```
   The script will automatically trim the CSV when `preprocess.enable` is `true`.

All plots, trimmed files and statistics are written to the directory specified by `output.output_dir` (default `results/`). When trimming is enabled a summary file is produced alongside the trimmed CSV.

Each run creates a subfolder inside `output.output_dir` named with the current date/time and key settings (interval, filter toggles and markers). The same information is appended to the trimmed CSV and summary file names based on the original input file. The exact configuration used is saved as `config_used.txt` within that folder.

## Configuration Options

Below is an overview of the keys supported in `config.yaml`.

### `input_file`
Path to the CSV file to process.

### `interval`
`start_time` and `end_time` specify the slice of the recording in seconds. Use `null` for `end_time` to include the entire file.

### `time_markers`
List of timestamps (seconds) to highlight on the plots. Markers are drawn as small red triangles so the same event can be located across all figures.

### `groups`
List of rigid-body base names to analyse. An empty list means all available groups.

### `kinematics`
Options for smoothing the computed velocities (`smoothing`, `smoothing_window`, `smoothing_polyorder`, `smoothing_method`).


### `filtering`
Range filters define upper/lower thresholds for linear and angular speed as well as position.

### `no_moving`
Stationary segments are removed when `enable` is `true`. If either linear speed or
angular velocity stays at zero for `window` consecutive frames, that period and the
next `after` frames are discarded.

### `output`
Controls which figures and exports are produced. `full_size_plots` enlarges plots to 16x10 inches. `x_limit` and `y_limit` specify the axis maxima for time-series plots (set to `null` for automatic scaling).

### `preprocess`
If `enable` is true, the CSV is trimmed before analysis. The trimmed and summary
files are saved inside the run folder with names derived from the input file and
current settings. `output_file` and `summary_file` are optional paths for writing
copies of these files; both default to `null`.
<<<<<<< HEAD
=======

>>>>>>> 7d1bf012

You can also run the trimming step manually:

```bash
python -m tracking_analysis.trim <input.csv> [output.csv] --summary summary.txt
```

## Code Structure

The `interactive_app` package is split into small modules so UI logic, data
handling and plotting remain independent:

- `data_utils.py` contains data loading, preprocessing and filtering helpers.
- `plotting.py` defines the functions that build Plotly figures.
- `ui_components.py` holds the Dash form builders used in the configuration
  panel.
- `utils.py` re-exports these helpers for backward compatibility.
- `smoothing.py` defines pluggable smoothing functions used when computing
  velocities.

### Adding smoothing methods

`interactive_app.smoothing` exposes a `register` decorator and an
`apply` helper. Built-in functions are registered with names like
`"savgol"`, `"ema"`, `"window"` and `"lateral_inhibition"`. To add a new
algorithm simply append a function decorated with `@register("my_method")`
in `smoothing.py`. Set `kinematics.smoothing_method` to the same name in
`config.yaml` and both `app.py` and `filter_compare.py` will automatically
use the new smoother.

## Interactive Web Application

The Dash-based web interface mirrors the CLI processing pipeline. It reads
`config.yaml`, applies the same filtering, slicing and smoothing settings and
highlights any time markers. Four interactive graphs are displayed:
3D trajectory, 2D trajectory, linear speed and angular speed. A drop-down menu
lists every filter from `filter_test.filters`, matching the options available in
`filter_compare`. Use the time-range slider to focus on a portion of the
recording. The **Play** button replays the trajectory and marks the current time
across all plots. Clicking a point on any graph highlights the same moment on
the others using grey markers. A collapsible *Edit configuration* window lists
every setting from `config.yaml` with simple form controls. Switches toggle
boolean options and inputs update numeric or text values. Saving reloads the data
without restarting the server.


```bash
python -m interactive_app.app --config config.yaml
```

The app listens on the port specified by `webapp.port` (default `3010`).
If `input_file` does not exist the viewer falls back to `data/input.csv`.




## Filter Comparison Utility

The `interactive_app.filter_compare` script loads the CSV defined by
`input_file`, extracts a one‑dimensional signal and saves SVG plots for the
configured filters.
The signal source, time interval and filters are controlled by the
`filter_test` section in `config.yaml`, for example:

```yaml
filter_test:
  enable: true
  group: null       # use first group
  source: speed     # or position_x/position_y/position_z
  start_time: 0
  end_time: null
  filters:
    - type: moving_average
      window: 5
    - type: window
      window: 10
```

The `window` filter averages the first and last half of the
configured window.

Run the tool with:

```bash
python -m interactive_app.filter_compare --config config.yaml
```

Generated figures are stored under the `results/` directory.

Legacy callbacks for the old YAML editor remain commented out in
`interactive_app/app.py` for reference. The web interface now exposes a simple
form-based configuration panel instead of a raw text area.<|MERGE_RESOLUTION|>--- conflicted
+++ resolved
@@ -54,10 +54,7 @@
 files are saved inside the run folder with names derived from the input file and
 current settings. `output_file` and `summary_file` are optional paths for writing
 copies of these files; both default to `null`.
-<<<<<<< HEAD
-=======
 
->>>>>>> 7d1bf012
 
 You can also run the trimming step manually:
 
