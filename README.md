# Tracking Analysis

This project provides a small pipeline for analyzing motion tracking CSV files. Configuration is managed entirely through `config.yaml`.

## Usage

1. Install dependencies:
   ```bash
   pip install -r requirements.txt
   ```
2. Run the analysis:
   ```bash
   python -m tracking_analysis.cli --config config.yaml
   ```
   The script will automatically trim the CSV when `preprocess.enable` is `true`.

All plots, trimmed files and statistics are written to the directory specified by `output.output_dir` (default `results/`). The trimming step also produces `summary.txt` describing the input CSV.

Each run creates a timestamped subfolder inside `output.output_dir`. The exact configuration used is saved as `config_used.txt` within that folder.

## Configuration Options

Below is an overview of the keys supported in `config.yaml`.

### `input_file`
Path to the CSV file to process.

### `interval`
`start_time` and `end_time` specify the slice of the recording in seconds. Use `null` for `end_time` to include the entire file.

### `time_markers`
List of timestamps (seconds) to highlight on the plots. Markers are drawn as small red triangles so the same event can be located across all figures.

### `groups`
List of rigid-body base names to analyse. An empty list means all available groups.

### `kinematics`
Options for smoothing the computed velocities (`smoothing`, `smoothing_window`, `smoothing_polyorder`, `smoothing_method`).

### `filtering`
Enable range filtering and define upper/lower thresholds for linear speed, angular speed and X/Y/Z coordinates.

### `output`
Controls which figures and exports are produced. `full_size_plots` enlarges plots to 16x10 inches. `x_limit` and `y_limit` specify the axis maxima for time-series plots (set to `null` for automatic scaling).

### `preprocess`
If `enable` is true, the CSV is trimmed before analysis and a brief `summary_file` is written.

You can also run the trimming step manually:

```bash
python -m tracking_analysis.trim <input.csv> [output.csv] --summary summary.txt
```

## Interactive Web Application

The Dash-based web interface mirrors the CLI processing pipeline. It reads
`config.yaml`, applies the same filtering, slicing and smoothing settings and
highlights any time markers. Four interactive graphs are displayed:
3D trajectory, 2D trajectory, linear speed and angular speed. A drop-down menu
lets you apply any smoothing filter defined under `filter_test.filters` to the
<<<<<<< HEAD
speed traces. Use the time-range slider to focus on a portion of the recording.
The **Play** button replays the trajectory and marks the current time across all
plots. Clicking a point on any graph highlights the same time on the other
figures. A collapsible *Edit configuration* panel lets you modify `config.yaml`
inside the browser. Saving the text reloads the data and updates all controls
without restarting the server.
=======
speed traces.
Use the time-range slider to focus on a portion of the recording. The **Play**
button replays the trajectory by advancing the slider and drawing a grey marker
across all plots. Clicking a point on any graph highlights the same time on the
other figures. The raw values for the selected interval appear in a table
below. The YAML configuration can be edited directly in the browser. Saving the
text reloads the data and updates all controls without restarting the server.
>>>>>>> eddf136d


```bash
python -m interactive_app.app --config config.yaml
```

The app listens on the port specified by `webapp.port` (default `3010`).
If `input_file` does not exist the viewer falls back to `data/input.csv`.




## Filter Comparison Utility

The `interactive_app.filter_compare` script loads the CSV defined by
`input_file`, extracts a one‑dimensional signal and saves SVG plots for the
configured filters.
The signal source, time interval and filters are controlled by the
`filter_test` section in `config.yaml`, for example:

```yaml
filter_test:
  enable: true
  group: null       # use first group
  source: speed     # or position_x/position_y/position_z
  start_time: 0
  end_time: null
  filters:
    - type: moving_average
      window: 5
    - type: window
      window: 10
    - type: decimal_removal
      digits: 1
```

The `window` filter averages the first and last half of the
configured window. The `decimal_removal` filter truncates the
signal after scaling it to the -1..1 range before converting back to
degrees.

Run the tool with:

```bash
python -m interactive_app.filter_compare --config config.yaml
```

Generated figures are stored under the `results/` directory.<|MERGE_RESOLUTION|>--- conflicted
+++ resolved
@@ -59,22 +59,13 @@
 highlights any time markers. Four interactive graphs are displayed:
 3D trajectory, 2D trajectory, linear speed and angular speed. A drop-down menu
 lets you apply any smoothing filter defined under `filter_test.filters` to the
-<<<<<<< HEAD
 speed traces. Use the time-range slider to focus on a portion of the recording.
 The **Play** button replays the trajectory and marks the current time across all
 plots. Clicking a point on any graph highlights the same time on the other
 figures. A collapsible *Edit configuration* panel lets you modify `config.yaml`
 inside the browser. Saving the text reloads the data and updates all controls
 without restarting the server.
-=======
-speed traces.
-Use the time-range slider to focus on a portion of the recording. The **Play**
-button replays the trajectory by advancing the slider and drawing a grey marker
-across all plots. Clicking a point on any graph highlights the same time on the
-other figures. The raw values for the selected interval appear in a table
-below. The YAML configuration can be edited directly in the browser. Saving the
-text reloads the data and updates all controls without restarting the server.
->>>>>>> eddf136d
+
 
 
 ```bash
