This repository contains utilities for analyzing tracking CSV files.

* Keep code modular and easy to extend.
* Configure all behaviour through `config.yaml`. Avoid interactive prompts.
* Place all generated files under the `results/` folder.
* The preprocessing/trimming step is controlled by the `preprocess` section of the config.
<<<<<<< HEAD
* The summary file should contain a concise description of the input CSV (frames, duration, etc.).
=======
>>>>>>> a06c4ea2
* Ignore `output1.csv` if it appears – this file is for internal testing only.


IGNORE output1.csv if exists. That's a internal testing file shouldn't be uploaded. <|MERGE_RESOLUTION|>--- conflicted
+++ resolved
@@ -4,10 +4,8 @@
 * Configure all behaviour through `config.yaml`. Avoid interactive prompts.
 * Place all generated files under the `results/` folder.
 * The preprocessing/trimming step is controlled by the `preprocess` section of the config.
-<<<<<<< HEAD
 * The summary file should contain a concise description of the input CSV (frames, duration, etc.).
-=======
->>>>>>> a06c4ea2
+
 * Ignore `output1.csv` if it appears – this file is for internal testing only.
 
 
